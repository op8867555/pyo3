--- conflicted
+++ resolved
@@ -8,14 +8,7 @@
 use crate::ffi::{self, Py_ssize_t};
 use crate::internal_tricks::get_ssize_index;
 use crate::types::PySequence;
-<<<<<<< HEAD
-use crate::{
-    AsPyPointer, IntoPy, IntoPyPointer, Py, PyAny, PyObject, PyTryFrom, Python, ToPyObject,
-};
-use crate::inspect::types::TypeInfo;
-=======
 use crate::{AsPyPointer, IntoPyPointer, Py, PyAny, PyObject, Python, ToPyObject};
->>>>>>> 18081ba1
 
 /// Represents a Python `list`.
 #[repr(transparent)]
@@ -346,44 +339,6 @@
     }
 }
 
-<<<<<<< HEAD
-impl<T> ToPyObject for [T]
-where
-    T: ToPyObject,
-{
-    fn to_object(&self, py: Python<'_>) -> PyObject {
-        let mut iter = self.iter().map(|e| e.to_object(py));
-        let list = new_from_iter(py, &mut iter);
-        list.into()
-    }
-}
-
-impl<T> ToPyObject for Vec<T>
-where
-    T: ToPyObject,
-{
-    fn to_object(&self, py: Python<'_>) -> PyObject {
-        self.as_slice().to_object(py)
-    }
-}
-
-impl<T> IntoPy<PyObject> for Vec<T>
-where
-    T: IntoPy<PyObject>,
-{
-    fn into_py(self, py: Python<'_>) -> PyObject {
-        let mut iter = self.into_iter().map(|e| e.into_py(py));
-        let list = new_from_iter(py, &mut iter);
-        list.into()
-    }
-
-    fn type_output() -> TypeInfo {
-        TypeInfo::List(Box::new(T::type_output()))
-    }
-}
-
-=======
->>>>>>> 18081ba1
 #[cfg(test)]
 mod tests {
     use crate::types::PyList;
