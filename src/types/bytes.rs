--- conflicted
+++ resolved
@@ -3,6 +3,7 @@
 use std::os::raw::c_char;
 use std::slice::SliceIndex;
 use std::str;
+#[cfg(feature = "experimental-inspect")]
 use crate::inspect::types::TypeInfo;
 
 /// Represents a Python `bytes` object.
@@ -122,29 +123,6 @@
     }
 }
 
-<<<<<<< HEAD
-impl<'a> IntoPy<PyObject> for &'a [u8] {
-    fn into_py(self, py: Python<'_>) -> PyObject {
-        PyBytes::new(py, self).to_object(py)
-    }
-
-    fn type_output() -> TypeInfo {
-        TypeInfo::Builtin("bytes")
-    }
-}
-
-impl<'a> FromPyObject<'a> for &'a [u8] {
-    fn extract(obj: &'a PyAny) -> PyResult<Self> {
-        Ok(<PyBytes as PyTryFrom>::try_from(obj)?.as_bytes())
-    }
-
-    fn type_input() -> TypeInfo {
-        Self::type_output()
-    }
-}
-
-=======
->>>>>>> 18081ba1
 #[cfg(test)]
 mod tests {
     use super::PyBytes;
