// Copyright (c) 2017-present PyO3 Project and Contributors
#[cfg(feature = "experimental-inspect")]
use crate::inspect::types::TypeInfo;
use crate::{
    ffi, AsPyPointer, FromPyObject, IntoPy, PyAny, PyObject, PyResult, Python, ToPyObject,
};
use crate::inspect::types::TypeInfo;

/// Represents a Python `bool`.
#[repr(transparent)]
pub struct PyBool(PyAny);

pyobject_native_type!(PyBool, ffi::PyObject, ffi::PyBool_Type, #checkfunction=ffi::PyBool_Check);

impl PyBool {
    /// Depending on `val`, returns `true` or `false`.
    #[inline]
    pub fn new(py: Python<'_>, val: bool) -> &PyBool {
        unsafe { py.from_borrowed_ptr(if val { ffi::Py_True() } else { ffi::Py_False() }) }
    }

    /// Gets whether this boolean is `true`.
    #[inline]
    pub fn is_true(&self) -> bool {
        self.as_ptr() == unsafe { crate::ffi::Py_True() }
    }
}

/// Converts a Rust `bool` to a Python `bool`.
impl ToPyObject for bool {
    #[inline]
    fn to_object(&self, py: Python<'_>) -> PyObject {
        unsafe {
            PyObject::from_borrowed_ptr(
                py,
                if *self {
                    ffi::Py_True()
                } else {
                    ffi::Py_False()
                },
            )
        }
    }
}

impl IntoPy<PyObject> for bool {
    #[inline]
    fn into_py(self, py: Python<'_>) -> PyObject {
        PyBool::new(py, self).into()
    }

<<<<<<< HEAD
    fn type_output() -> TypeInfo {
        TypeInfo::Builtin("bool")
=======
    #[cfg(feature = "experimental-inspect")]
    fn type_output() -> TypeInfo {
        TypeInfo::builtin("bool")
>>>>>>> 18081ba1
    }
}

/// Converts a Python `bool` to a Rust `bool`.
///
/// Fails with `TypeError` if the input is not a Python `bool`.
impl<'source> FromPyObject<'source> for bool {
    fn extract(obj: &'source PyAny) -> PyResult<Self> {
        Ok(obj.downcast::<PyBool>()?.is_true())
    }

    #[cfg(feature = "experimental-inspect")]
    fn type_input() -> TypeInfo {
        Self::type_output()
    }

    fn type_input() -> TypeInfo {
        Self::type_output()
    }
}

#[cfg(test)]
mod tests {
    use crate::types::{PyAny, PyBool};
    use crate::Python;
    use crate::ToPyObject;

    #[test]
    fn test_true() {
        Python::with_gil(|py| {
            assert!(PyBool::new(py, true).is_true());
            let t: &PyAny = PyBool::new(py, true).into();
            assert!(t.extract::<bool>().unwrap());
            assert!(true.to_object(py).is(PyBool::new(py, true)));
        });
    }

    #[test]
    fn test_false() {
        Python::with_gil(|py| {
            assert!(!PyBool::new(py, false).is_true());
            let t: &PyAny = PyBool::new(py, false).into();
            assert!(!t.extract::<bool>().unwrap());
            assert!(false.to_object(py).is(PyBool::new(py, false)));
        });
    }
}<|MERGE_RESOLUTION|>--- conflicted
+++ resolved
@@ -4,7 +4,6 @@
 use crate::{
     ffi, AsPyPointer, FromPyObject, IntoPy, PyAny, PyObject, PyResult, Python, ToPyObject,
 };
-use crate::inspect::types::TypeInfo;
 
 /// Represents a Python `bool`.
 #[repr(transparent)]
@@ -49,14 +48,9 @@
         PyBool::new(py, self).into()
     }
 
-<<<<<<< HEAD
-    fn type_output() -> TypeInfo {
-        TypeInfo::Builtin("bool")
-=======
     #[cfg(feature = "experimental-inspect")]
     fn type_output() -> TypeInfo {
         TypeInfo::builtin("bool")
->>>>>>> 18081ba1
     }
 }
 
@@ -69,10 +63,6 @@
     }
 
     #[cfg(feature = "experimental-inspect")]
-    fn type_input() -> TypeInfo {
-        Self::type_output()
-    }
-
     fn type_input() -> TypeInfo {
         Self::type_output()
     }
