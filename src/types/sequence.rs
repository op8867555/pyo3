// Copyright (c) 2017-present PyO3 Project and Contributors
use crate::err::{self, PyDowncastError, PyErr, PyResult};
use crate::exceptions::PyTypeError;
#[cfg(feature = "experimental-inspect")]
use crate::inspect::types::TypeInfo;
use crate::internal_tricks::get_ssize_index;
use crate::once_cell::GILOnceCell;
use crate::type_object::PyTypeInfo;
use crate::types::{PyAny, PyList, PyString, PyTuple, PyType};
use crate::{ffi, PyNativeType, ToPyObject};
use crate::{AsPyPointer, IntoPy, IntoPyPointer, Py, Python};
use crate::{FromPyObject, PyTryFrom};
use crate::inspect::types::TypeInfo;

static SEQUENCE_ABC: GILOnceCell<PyResult<Py<PyType>>> = GILOnceCell::new();

/// Represents a reference to a Python object supporting the sequence protocol.
#[repr(transparent)]
pub struct PySequence(PyAny);
pyobject_native_type_named!(PySequence);
pyobject_native_type_extract!(PySequence);

impl PySequence {
    /// Returns the number of objects in sequence.
    ///
    /// This is equivalent to the Python expression `len(self)`.
    #[inline]
    pub fn len(&self) -> PyResult<usize> {
        let v = unsafe { ffi::PySequence_Size(self.as_ptr()) };
        if v == -1 {
            Err(PyErr::fetch(self.py()))
        } else {
            Ok(v as usize)
        }
    }

    /// Returns whether the sequence is empty.
    #[inline]
    pub fn is_empty(&self) -> PyResult<bool> {
        self.len().map(|l| l == 0)
    }

    /// Returns the concatenation of `self` and `other`.
    ///
    /// This is equivalent to the Python expression `self + other`.
    #[inline]
    pub fn concat(&self, other: &PySequence) -> PyResult<&PySequence> {
        unsafe {
            self.py()
                .from_owned_ptr_or_err(ffi::PySequence_Concat(self.as_ptr(), other.as_ptr()))
        }
    }

    /// Returns the result of repeating a sequence object `count` times.
    ///
    /// This is equivalent to the Python expression `self * count`.
    #[inline]
    pub fn repeat(&self, count: usize) -> PyResult<&PySequence> {
        unsafe {
            self.py().from_owned_ptr_or_err(ffi::PySequence_Repeat(
                self.as_ptr(),
                get_ssize_index(count),
            ))
        }
    }

    /// Concatenates `self` and `other`, in place if possible.
    ///
    /// This is equivalent to the Python expression `self.__iadd__(other)`.
    ///
    /// The Python statement `self += other` is syntactic sugar for `self =
    /// self.__iadd__(other)`.  `__iadd__` should modify and return `self` if
    /// possible, but create and return a new object if not.
    #[inline]
    pub fn in_place_concat(&self, other: &PySequence) -> PyResult<&PySequence> {
        unsafe {
            self.py()
                .from_owned_ptr_or_err(ffi::PySequence_InPlaceConcat(self.as_ptr(), other.as_ptr()))
        }
    }

    /// Repeats the sequence object `count` times and updates `self`, if possible.
    ///
    /// This is equivalent to the Python expression `self.__imul__(other)`.
    ///
    /// The Python statement `self *= other` is syntactic sugar for `self =
    /// self.__imul__(other)`.  `__imul__` should modify and return `self` if
    /// possible, but create and return a new object if not.
    #[inline]
    pub fn in_place_repeat(&self, count: usize) -> PyResult<&PySequence> {
        unsafe {
            self.py()
                .from_owned_ptr_or_err(ffi::PySequence_InPlaceRepeat(
                    self.as_ptr(),
                    get_ssize_index(count),
                ))
        }
    }

    /// Returns the `index`th element of the Sequence.
    ///
    /// This is equivalent to the Python expression `self[index]` without support of negative indices.
    #[inline]
    pub fn get_item(&self, index: usize) -> PyResult<&PyAny> {
        unsafe {
            self.py().from_owned_ptr_or_err(ffi::PySequence_GetItem(
                self.as_ptr(),
                get_ssize_index(index),
            ))
        }
    }

    /// Returns the slice of sequence object between `begin` and `end`.
    ///
    /// This is equivalent to the Python expression `self[begin:end]`.
    #[inline]
    pub fn get_slice(&self, begin: usize, end: usize) -> PyResult<&PySequence> {
        unsafe {
            self.py().from_owned_ptr_or_err(ffi::PySequence_GetSlice(
                self.as_ptr(),
                get_ssize_index(begin),
                get_ssize_index(end),
            ))
        }
    }

    /// Assigns object `item` to the `i`th element of self.
    ///
    /// This is equivalent to the Python statement `self[i] = v`.
    #[inline]
    pub fn set_item<I>(&self, i: usize, item: I) -> PyResult<()>
    where
        I: ToPyObject,
    {
        let py = self.py();
        unsafe {
            err::error_on_minusone(
                py,
                ffi::PySequence_SetItem(
                    self.as_ptr(),
                    get_ssize_index(i),
                    item.to_object(py).as_ptr(),
                ),
            )
        }
    }

    /// Deletes the `i`th element of self.
    ///
    /// This is equivalent to the Python statement `del self[i]`.
    #[inline]
    pub fn del_item(&self, i: usize) -> PyResult<()> {
        unsafe {
            err::error_on_minusone(
                self.py(),
                ffi::PySequence_DelItem(self.as_ptr(), get_ssize_index(i)),
            )
        }
    }

    /// Assigns the sequence `v` to the slice of `self` from `i1` to `i2`.
    ///
    /// This is equivalent to the Python statement `self[i1:i2] = v`.
    #[inline]
    pub fn set_slice(&self, i1: usize, i2: usize, v: &PyAny) -> PyResult<()> {
        unsafe {
            err::error_on_minusone(
                self.py(),
                ffi::PySequence_SetSlice(
                    self.as_ptr(),
                    get_ssize_index(i1),
                    get_ssize_index(i2),
                    v.as_ptr(),
                ),
            )
        }
    }

    /// Deletes the slice from `i1` to `i2` from `self`.
    ///
    /// This is equivalent to the Python statement `del self[i1:i2]`.
    #[inline]
    pub fn del_slice(&self, i1: usize, i2: usize) -> PyResult<()> {
        unsafe {
            err::error_on_minusone(
                self.py(),
                ffi::PySequence_DelSlice(self.as_ptr(), get_ssize_index(i1), get_ssize_index(i2)),
            )
        }
    }

    /// Returns the number of occurrences of `value` in self, that is, return the
    /// number of keys for which `self[key] == value`.
    #[inline]
    #[cfg(not(PyPy))]
    pub fn count<V>(&self, value: V) -> PyResult<usize>
    where
        V: ToPyObject,
    {
        let r =
            unsafe { ffi::PySequence_Count(self.as_ptr(), value.to_object(self.py()).as_ptr()) };
        if r == -1 {
            Err(PyErr::fetch(self.py()))
        } else {
            Ok(r as usize)
        }
    }

    /// Determines if self contains `value`.
    ///
    /// This is equivalent to the Python expression `value in self`.
    #[inline]
    pub fn contains<V>(&self, value: V) -> PyResult<bool>
    where
        V: ToPyObject,
    {
        let r =
            unsafe { ffi::PySequence_Contains(self.as_ptr(), value.to_object(self.py()).as_ptr()) };
        match r {
            0 => Ok(false),
            1 => Ok(true),
            _ => Err(PyErr::fetch(self.py())),
        }
    }

    /// Returns the first index `i` for which `self[i] == value`.
    ///
    /// This is equivalent to the Python expression `self.index(value)`.
    #[inline]
    pub fn index<V>(&self, value: V) -> PyResult<usize>
    where
        V: ToPyObject,
    {
        let r =
            unsafe { ffi::PySequence_Index(self.as_ptr(), value.to_object(self.py()).as_ptr()) };
        if r == -1 {
            Err(PyErr::fetch(self.py()))
        } else {
            Ok(r as usize)
        }
    }

    /// Returns a fresh list based on the Sequence.
    #[inline]
    pub fn list(&self) -> PyResult<&PyList> {
        unsafe {
            self.py()
                .from_owned_ptr_or_err(ffi::PySequence_List(self.as_ptr()))
        }
    }

    /// Returns a fresh tuple based on the Sequence.
    #[inline]
    pub fn tuple(&self) -> PyResult<&PyTuple> {
        unsafe {
            self.py()
                .from_owned_ptr_or_err(ffi::PySequence_Tuple(self.as_ptr()))
        }
    }

    /// Register a pyclass as a subclass of `collections.abc.Sequence` (from the Python standard
    /// library). This is equvalent to `collections.abc.Sequence.register(T)` in Python.
    /// This registration is required for a pyclass to be downcastable from `PyAny` to `PySequence`.
    pub fn register<T: PyTypeInfo>(py: Python<'_>) -> PyResult<()> {
        let ty = T::type_object(py);
        get_sequence_abc(py)?.call_method1("register", (ty,))?;
        Ok(())
    }
}

#[inline]
fn sequence_len(seq: &PySequence) -> usize {
    seq.len().expect("failed to get sequence length")
}

#[inline]
fn sequence_slice(seq: &PySequence, start: usize, end: usize) -> &PySequence {
    seq.get_slice(start, end)
        .expect("sequence slice operation failed")
}

index_impls!(PySequence, "sequence", sequence_len, sequence_slice);

impl<'a, T> FromPyObject<'a> for Vec<T>
where
    T: FromPyObject<'a>,
{
    fn extract(obj: &'a PyAny) -> PyResult<Self> {
        if let Ok(true) = obj.is_instance_of::<PyString>() {
            return Err(PyTypeError::new_err("Can't extract `str` to `Vec`"));
        }
        extract_sequence(obj)
    }

<<<<<<< HEAD
    fn type_input() -> TypeInfo {
        TypeInfo::Sequence(Box::new(T::type_input()))
=======
    #[cfg(feature = "experimental-inspect")]
    fn type_input() -> TypeInfo {
        TypeInfo::sequence_of(T::type_input())
>>>>>>> 18081ba1
    }
}

fn extract_sequence<'s, T>(obj: &'s PyAny) -> PyResult<Vec<T>>
where
    T: FromPyObject<'s>,
{
    // Types that pass `PySequence_Check` usually implement enough of the sequence protocol
    // to support this function and if not, we will only fail extraction safely.
    let seq: &PySequence = unsafe {
        if ffi::PySequence_Check(obj.as_ptr()) != 0 {
            obj.downcast_unchecked()
        } else {
            return Err(PyDowncastError::new(obj, "Sequence").into());
        }
    };

    let mut v = Vec::with_capacity(seq.len().unwrap_or(0));
    for item in seq.iter()? {
        v.push(item?.extract::<T>()?);
    }
    Ok(v)
}

fn get_sequence_abc(py: Python<'_>) -> Result<&PyType, PyErr> {
    SEQUENCE_ABC
        .get_or_init(py, || {
            Ok(py
                .import("collections.abc")?
                .getattr("Sequence")?
                .downcast::<PyType>()?
                .into_py(py))
        })
        .as_ref()
        .map_or_else(|e| Err(e.clone_ref(py)), |t| Ok(t.as_ref(py)))
}

impl<'v> PyTryFrom<'v> for PySequence {
    /// Downcasting to `PySequence` requires the concrete class to be a subclass (or registered
    /// subclass) of `collections.abc.Sequence` (from the Python standard library) - i.e.
    /// `isinstance(<class>, collections.abc.Sequence) == True`.
    fn try_from<V: Into<&'v PyAny>>(value: V) -> Result<&'v PySequence, PyDowncastError<'v>> {
        let value = value.into();

        // TODO: surface specific errors in this chain to the user
        if let Ok(abc) = get_sequence_abc(value.py()) {
            if value.is_instance(abc).unwrap_or(false) {
                unsafe { return Ok(value.downcast_unchecked::<PySequence>()) }
            }
        }

        Err(PyDowncastError::new(value, "Sequence"))
    }

    fn try_from_exact<V: Into<&'v PyAny>>(value: V) -> Result<&'v PySequence, PyDowncastError<'v>> {
        value.into().downcast()
    }

    #[inline]
    unsafe fn try_from_unchecked<V: Into<&'v PyAny>>(value: V) -> &'v PySequence {
        let ptr = value.into() as *const _ as *const PySequence;
        &*ptr
    }
}

impl Py<PySequence> {
    /// Borrows a GIL-bound reference to the PySequence. By binding to the GIL lifetime, this
    /// allows the GIL-bound reference to not require `Python` for any of its methods.
    ///
    /// ```
    /// # use pyo3::prelude::*;
    /// # use pyo3::types::{PyList, PySequence};
    /// # Python::with_gil(|py| {
    /// let seq: Py<PySequence> = PyList::empty(py).as_sequence().into();
    /// let seq: &PySequence = seq.as_ref(py);
    /// assert_eq!(seq.len().unwrap(), 0);
    /// # });
    /// ```
    pub fn as_ref<'py>(&'py self, _py: Python<'py>) -> &'py PySequence {
        let any = self.as_ptr() as *const PyAny;
        unsafe { PyNativeType::unchecked_downcast(&*any) }
    }

    /// Similar to [`as_ref`](#method.as_ref), and also consumes this `Py` and registers the
    /// Python object reference in PyO3's object storage. The reference count for the Python
    /// object will not be decreased until the GIL lifetime ends.
    pub fn into_ref(self, py: Python<'_>) -> &PySequence {
        unsafe { py.from_owned_ptr(self.into_ptr()) }
    }
}

#[cfg(test)]
mod tests {
    use crate::types::{PyList, PySequence};
    use crate::{AsPyPointer, Py, PyObject, Python, ToPyObject};

    fn get_object() -> PyObject {
        // Convenience function for getting a single unique object
        Python::with_gil(|py| {
            let obj = py.eval("object()", None, None).unwrap();

            obj.to_object(py)
        })
    }

    #[test]
    fn test_numbers_are_not_sequences() {
        Python::with_gil(|py| {
            let v = 42i32;
            assert!(v.to_object(py).downcast::<PySequence>(py).is_err());
        });
    }

    #[test]
    fn test_strings_are_sequences() {
        Python::with_gil(|py| {
            let v = "London Calling";
            assert!(v.to_object(py).downcast::<PySequence>(py).is_ok());
        });
    }

    #[test]
    fn test_strings_cannot_be_extracted_to_vec() {
        Python::with_gil(|py| {
            let v = "London Calling";
            let ob = v.to_object(py);

            assert!(ob.extract::<Vec<&str>>(py).is_err());
            assert!(ob.extract::<Vec<String>>(py).is_err());
            assert!(ob.extract::<Vec<char>>(py).is_err());
        });
    }

    #[test]
    fn test_seq_empty() {
        Python::with_gil(|py| {
            let v: Vec<i32> = vec![];
            let ob = v.to_object(py);
            let seq = ob.downcast::<PySequence>(py).unwrap();
            assert_eq!(0, seq.len().unwrap());

            let needle = 7i32.to_object(py);
            assert!(!seq.contains(&needle).unwrap());
        });
    }

    #[test]
    fn test_seq_is_empty() {
        Python::with_gil(|py| {
            let list = vec![1].to_object(py);
            let seq = list.downcast::<PySequence>(py).unwrap();
            assert!(!seq.is_empty().unwrap());
            let vec: Vec<u32> = Vec::new();
            let empty_list = vec.to_object(py);
            let empty_seq = empty_list.downcast::<PySequence>(py).unwrap();
            assert!(empty_seq.is_empty().unwrap());
        });
    }

    #[test]
    fn test_seq_contains() {
        Python::with_gil(|py| {
            let v: Vec<i32> = vec![1, 1, 2, 3, 5, 8];
            let ob = v.to_object(py);
            let seq = ob.downcast::<PySequence>(py).unwrap();
            assert_eq!(6, seq.len().unwrap());

            let bad_needle = 7i32.to_object(py);
            assert!(!seq.contains(&bad_needle).unwrap());

            let good_needle = 8i32.to_object(py);
            assert!(seq.contains(&good_needle).unwrap());

            let type_coerced_needle = 8f32.to_object(py);
            assert!(seq.contains(&type_coerced_needle).unwrap());
        });
    }

    #[test]
    fn test_seq_get_item() {
        Python::with_gil(|py| {
            let v: Vec<i32> = vec![1, 1, 2, 3, 5, 8];
            let ob = v.to_object(py);
            let seq = ob.downcast::<PySequence>(py).unwrap();
            assert_eq!(1, seq.get_item(0).unwrap().extract::<i32>().unwrap());
            assert_eq!(1, seq.get_item(1).unwrap().extract::<i32>().unwrap());
            assert_eq!(2, seq.get_item(2).unwrap().extract::<i32>().unwrap());
            assert_eq!(3, seq.get_item(3).unwrap().extract::<i32>().unwrap());
            assert_eq!(5, seq.get_item(4).unwrap().extract::<i32>().unwrap());
            assert_eq!(8, seq.get_item(5).unwrap().extract::<i32>().unwrap());
            assert!(seq.get_item(10).is_err());
        });
    }

    #[test]
    fn test_seq_index_trait() {
        Python::with_gil(|py| {
            let v: Vec<i32> = vec![1, 1, 2];
            let ob = v.to_object(py);
            let seq = ob.downcast::<PySequence>(py).unwrap();
            assert_eq!(1, seq[0].extract::<i32>().unwrap());
            assert_eq!(1, seq[1].extract::<i32>().unwrap());
            assert_eq!(2, seq[2].extract::<i32>().unwrap());
        });
    }

    #[test]
    #[should_panic = "index 7 out of range for sequence"]
    fn test_seq_index_trait_panic() {
        Python::with_gil(|py| {
            let v: Vec<i32> = vec![1, 1, 2];
            let ob = v.to_object(py);
            let seq = ob.downcast::<PySequence>(py).unwrap();
            let _ = &seq[7];
        });
    }

    #[test]
    fn test_seq_index_trait_ranges() {
        Python::with_gil(|py| {
            let v: Vec<i32> = vec![1, 1, 2];
            let ob = v.to_object(py);
            let seq = ob.downcast::<PySequence>(py).unwrap();
            assert_eq!(vec![1, 2], seq[1..3].extract::<Vec<i32>>().unwrap());
            assert_eq!(Vec::<i32>::new(), seq[3..3].extract::<Vec<i32>>().unwrap());
            assert_eq!(vec![1, 2], seq[1..].extract::<Vec<i32>>().unwrap());
            assert_eq!(Vec::<i32>::new(), seq[3..].extract::<Vec<i32>>().unwrap());
            assert_eq!(vec![1, 1, 2], seq[..].extract::<Vec<i32>>().unwrap());
            assert_eq!(vec![1, 2], seq[1..=2].extract::<Vec<i32>>().unwrap());
            assert_eq!(vec![1, 1], seq[..2].extract::<Vec<i32>>().unwrap());
            assert_eq!(vec![1, 1], seq[..=1].extract::<Vec<i32>>().unwrap());
        })
    }

    #[test]
    #[should_panic = "range start index 5 out of range for sequence of length 3"]
    fn test_seq_index_trait_range_panic_start() {
        Python::with_gil(|py| {
            let v: Vec<i32> = vec![1, 1, 2];
            let ob = v.to_object(py);
            let seq = ob.downcast::<PySequence>(py).unwrap();
            seq[5..10].extract::<Vec<i32>>().unwrap();
        })
    }

    #[test]
    #[should_panic = "range end index 10 out of range for sequence of length 3"]
    fn test_seq_index_trait_range_panic_end() {
        Python::with_gil(|py| {
            let v: Vec<i32> = vec![1, 1, 2];
            let ob = v.to_object(py);
            let seq = ob.downcast::<PySequence>(py).unwrap();
            seq[1..10].extract::<Vec<i32>>().unwrap();
        })
    }

    #[test]
    #[should_panic = "slice index starts at 2 but ends at 1"]
    fn test_seq_index_trait_range_panic_wrong_order() {
        Python::with_gil(|py| {
            let v: Vec<i32> = vec![1, 1, 2];
            let ob = v.to_object(py);
            let seq = ob.downcast::<PySequence>(py).unwrap();
            #[allow(clippy::reversed_empty_ranges)]
            seq[2..1].extract::<Vec<i32>>().unwrap();
        })
    }

    #[test]
    #[should_panic = "range start index 8 out of range for sequence of length 3"]
    fn test_seq_index_trait_range_from_panic() {
        Python::with_gil(|py| {
            let v: Vec<i32> = vec![1, 1, 2];
            let ob = v.to_object(py);
            let seq = ob.downcast::<PySequence>(py).unwrap();
            seq[8..].extract::<Vec<i32>>().unwrap();
        })
    }

    #[test]
    fn test_seq_del_item() {
        Python::with_gil(|py| {
            let v: Vec<i32> = vec![1, 1, 2, 3, 5, 8];
            let ob = v.to_object(py);
            let seq = ob.downcast::<PySequence>(py).unwrap();
            assert!(seq.del_item(10).is_err());
            assert_eq!(1, seq[0].extract::<i32>().unwrap());
            assert!(seq.del_item(0).is_ok());
            assert_eq!(1, seq[0].extract::<i32>().unwrap());
            assert!(seq.del_item(0).is_ok());
            assert_eq!(2, seq[0].extract::<i32>().unwrap());
            assert!(seq.del_item(0).is_ok());
            assert_eq!(3, seq[0].extract::<i32>().unwrap());
            assert!(seq.del_item(0).is_ok());
            assert_eq!(5, seq[0].extract::<i32>().unwrap());
            assert!(seq.del_item(0).is_ok());
            assert_eq!(8, seq[0].extract::<i32>().unwrap());
            assert!(seq.del_item(0).is_ok());
            assert_eq!(0, seq.len().unwrap());
            assert!(seq.del_item(0).is_err());
        });
    }

    #[test]
    fn test_seq_set_item() {
        Python::with_gil(|py| {
            let v: Vec<i32> = vec![1, 2];
            let ob = v.to_object(py);
            let seq = ob.downcast::<PySequence>(py).unwrap();
            assert_eq!(2, seq[1].extract::<i32>().unwrap());
            assert!(seq.set_item(1, 10).is_ok());
            assert_eq!(10, seq[1].extract::<i32>().unwrap());
        });
    }

    #[test]
    fn test_seq_set_item_refcnt() {
        let obj = get_object();

        Python::with_gil(|py| {
            let v: Vec<i32> = vec![1, 2];
            let ob = v.to_object(py);
            let seq = ob.downcast::<PySequence>(py).unwrap();
            assert!(seq.set_item(1, &obj).is_ok());
            assert!(seq[1].as_ptr() == obj.as_ptr());
        });

        Python::with_gil(|py| {
            assert_eq!(1, obj.get_refcnt(py));
        });
    }

    #[test]
    fn test_seq_get_slice() {
        Python::with_gil(|py| {
            let v: Vec<i32> = vec![1, 1, 2, 3, 5, 8];
            let ob = v.to_object(py);
            let seq = ob.downcast::<PySequence>(py).unwrap();
            assert_eq!(
                [1, 2, 3],
                seq.get_slice(1, 4).unwrap().extract::<[i32; 3]>().unwrap()
            );
            assert_eq!(
                [3, 5, 8],
                seq.get_slice(3, 100)
                    .unwrap()
                    .extract::<[i32; 3]>()
                    .unwrap()
            );
        });
    }

    #[test]
    fn test_set_slice() {
        Python::with_gil(|py| {
            let v: Vec<i32> = vec![1, 1, 2, 3, 5, 8];
            let w: Vec<i32> = vec![7, 4];
            let ob = v.to_object(py);
            let seq = ob.downcast::<PySequence>(py).unwrap();
            let ins = w.to_object(py);
            seq.set_slice(1, 4, ins.as_ref(py)).unwrap();
            assert_eq!([1, 7, 4, 5, 8], seq.extract::<[i32; 5]>().unwrap());
            seq.set_slice(3, 100, PyList::empty(py)).unwrap();
            assert_eq!([1, 7, 4], seq.extract::<[i32; 3]>().unwrap());
        });
    }

    #[test]
    fn test_del_slice() {
        Python::with_gil(|py| {
            let v: Vec<i32> = vec![1, 1, 2, 3, 5, 8];
            let ob = v.to_object(py);
            let seq = ob.downcast::<PySequence>(py).unwrap();
            seq.del_slice(1, 4).unwrap();
            assert_eq!([1, 5, 8], seq.extract::<[i32; 3]>().unwrap());
            seq.del_slice(1, 100).unwrap();
            assert_eq!([1], seq.extract::<[i32; 1]>().unwrap());
        });
    }

    #[test]
    fn test_seq_index() {
        Python::with_gil(|py| {
            let v: Vec<i32> = vec![1, 1, 2, 3, 5, 8];
            let ob = v.to_object(py);
            let seq = ob.downcast::<PySequence>(py).unwrap();
            assert_eq!(0, seq.index(1i32).unwrap());
            assert_eq!(2, seq.index(2i32).unwrap());
            assert_eq!(3, seq.index(3i32).unwrap());
            assert_eq!(4, seq.index(5i32).unwrap());
            assert_eq!(5, seq.index(8i32).unwrap());
            assert!(seq.index(42i32).is_err());
        });
    }

    #[test]
    #[cfg(not(PyPy))]
    fn test_seq_count() {
        Python::with_gil(|py| {
            let v: Vec<i32> = vec![1, 1, 2, 3, 5, 8];
            let ob = v.to_object(py);
            let seq = ob.downcast::<PySequence>(py).unwrap();
            assert_eq!(2, seq.count(1i32).unwrap());
            assert_eq!(1, seq.count(2i32).unwrap());
            assert_eq!(1, seq.count(3i32).unwrap());
            assert_eq!(1, seq.count(5i32).unwrap());
            assert_eq!(1, seq.count(8i32).unwrap());
            assert_eq!(0, seq.count(42i32).unwrap());
        });
    }

    #[test]
    fn test_seq_iter() {
        Python::with_gil(|py| {
            let v: Vec<i32> = vec![1, 1, 2, 3, 5, 8];
            let ob = v.to_object(py);
            let seq = ob.downcast::<PySequence>(py).unwrap();
            let mut idx = 0;
            for el in seq.iter().unwrap() {
                assert_eq!(v[idx], el.unwrap().extract::<i32>().unwrap());
                idx += 1;
            }
            assert_eq!(idx, v.len());
        });
    }

    #[test]
    fn test_seq_strings() {
        Python::with_gil(|py| {
            let v = vec!["It", "was", "the", "worst", "of", "times"];
            let ob = v.to_object(py);
            let seq = ob.downcast::<PySequence>(py).unwrap();

            let bad_needle = "blurst".to_object(py);
            assert!(!seq.contains(bad_needle).unwrap());

            let good_needle = "worst".to_object(py);
            assert!(seq.contains(good_needle).unwrap());
        });
    }

    #[test]
    fn test_seq_concat() {
        Python::with_gil(|py| {
            let v: Vec<i32> = vec![1, 2, 3];
            let ob = v.to_object(py);
            let seq = ob.downcast::<PySequence>(py).unwrap();
            let concat_seq = seq.concat(seq).unwrap();
            assert_eq!(6, concat_seq.len().unwrap());
            let concat_v: Vec<i32> = vec![1, 2, 3, 1, 2, 3];
            for (el, cc) in concat_seq.iter().unwrap().zip(concat_v) {
                assert_eq!(cc, el.unwrap().extract::<i32>().unwrap());
            }
        });
    }

    #[test]
    fn test_seq_concat_string() {
        Python::with_gil(|py| {
            let v = "string";
            let ob = v.to_object(py);
            let seq = ob.downcast::<PySequence>(py).unwrap();
            let concat_seq = seq.concat(seq).unwrap();
            assert_eq!(12, concat_seq.len().unwrap());
            let concat_v = "stringstring".to_owned();
            for (el, cc) in seq.iter().unwrap().zip(concat_v.chars()) {
                assert_eq!(cc, el.unwrap().extract::<char>().unwrap());
            }
        });
    }

    #[test]
    fn test_seq_repeat() {
        Python::with_gil(|py| {
            let v = vec!["foo", "bar"];
            let ob = v.to_object(py);
            let seq = ob.downcast::<PySequence>(py).unwrap();
            let repeat_seq = seq.repeat(3).unwrap();
            assert_eq!(6, repeat_seq.len().unwrap());
            let repeated = vec!["foo", "bar", "foo", "bar", "foo", "bar"];
            for (el, rpt) in repeat_seq.iter().unwrap().zip(repeated.iter()) {
                assert_eq!(*rpt, el.unwrap().extract::<String>().unwrap());
            }
        });
    }

    #[test]
    fn test_seq_inplace() {
        Python::with_gil(|py| {
            let v = vec!["foo", "bar"];
            let ob = v.to_object(py);
            let seq = ob.downcast::<PySequence>(py).unwrap();
            let rep_seq = seq.in_place_repeat(3).unwrap();
            assert_eq!(6, seq.len().unwrap());
            assert!(seq.is(rep_seq));

            let conc_seq = seq.in_place_concat(seq).unwrap();
            assert_eq!(12, seq.len().unwrap());
            assert!(seq.is(conc_seq));
        });
    }

    #[test]
    fn test_list_coercion() {
        Python::with_gil(|py| {
            let v = vec!["foo", "bar"];
            let ob = v.to_object(py);
            let seq = ob.downcast::<PySequence>(py).unwrap();
            assert!(seq.list().is_ok());
        });
    }

    #[test]
    fn test_strings_coerce_to_lists() {
        Python::with_gil(|py| {
            let v = "foo";
            let ob = v.to_object(py);
            let seq: &PySequence = ob.downcast(py).unwrap();
            assert!(seq.list().is_ok());
        });
    }

    #[test]
    fn test_tuple_coercion() {
        Python::with_gil(|py| {
            let v = ("foo", "bar");
            let ob = v.to_object(py);
            let seq = ob.downcast::<PySequence>(py).unwrap();
            assert!(seq.tuple().is_ok());
        });
    }

    #[test]
    fn test_lists_coerce_to_tuples() {
        Python::with_gil(|py| {
            let v = vec!["foo", "bar"];
            let ob = v.to_object(py);
            let seq = ob.downcast::<PySequence>(py).unwrap();
            assert!(seq.tuple().is_ok());
        });
    }

    #[test]
    fn test_extract_tuple_to_vec() {
        Python::with_gil(|py| {
            let v: Vec<i32> = py.eval("(1, 2)", None, None).unwrap().extract().unwrap();
            assert!(v == [1, 2]);
        });
    }

    #[test]
    fn test_extract_range_to_vec() {
        Python::with_gil(|py| {
            let v: Vec<i32> = py
                .eval("range(1, 5)", None, None)
                .unwrap()
                .extract()
                .unwrap();
            assert!(v == [1, 2, 3, 4]);
        });
    }

    #[test]
    fn test_extract_bytearray_to_vec() {
        Python::with_gil(|py| {
            let v: Vec<u8> = py
                .eval("bytearray(b'abc')", None, None)
                .unwrap()
                .extract()
                .unwrap();
            assert!(v == b"abc");
        });
    }

    #[test]
    fn test_seq_downcast_unchecked() {
        Python::with_gil(|py| {
            let v = vec!["foo", "bar"];
            let ob = v.to_object(py);
            let seq = ob.downcast::<PySequence>(py).unwrap();
            let type_ptr = seq.as_ref();
            let seq_from = unsafe { type_ptr.downcast_unchecked::<PySequence>() };
            assert!(seq_from.list().is_ok());
        });
    }

    #[test]
    fn test_as_ref() {
        Python::with_gil(|py| {
            let seq: Py<PySequence> = PyList::empty(py).as_sequence().into();
            let seq_ref: &PySequence = seq.as_ref(py);
            assert_eq!(seq_ref.len().unwrap(), 0);
        })
    }

    #[test]
    fn test_into_ref() {
        Python::with_gil(|py| {
            let bare_seq = PyList::empty(py).as_sequence();
            assert_eq!(bare_seq.get_refcnt(), 1);
            let seq: Py<PySequence> = bare_seq.into();
            assert_eq!(bare_seq.get_refcnt(), 2);
            let seq_ref = seq.into_ref(py);
            assert_eq!(seq_ref.len().unwrap(), 0);
            assert_eq!(seq_ref.get_refcnt(), 2);
        })
    }
}<|MERGE_RESOLUTION|>--- conflicted
+++ resolved
@@ -10,7 +10,6 @@
 use crate::{ffi, PyNativeType, ToPyObject};
 use crate::{AsPyPointer, IntoPy, IntoPyPointer, Py, Python};
 use crate::{FromPyObject, PyTryFrom};
-use crate::inspect::types::TypeInfo;
 
 static SEQUENCE_ABC: GILOnceCell<PyResult<Py<PyType>>> = GILOnceCell::new();
 
@@ -292,14 +291,9 @@
         extract_sequence(obj)
     }
 
-<<<<<<< HEAD
-    fn type_input() -> TypeInfo {
-        TypeInfo::Sequence(Box::new(T::type_input()))
-=======
     #[cfg(feature = "experimental-inspect")]
     fn type_input() -> TypeInfo {
         TypeInfo::sequence_of(T::type_input())
->>>>>>> 18081ba1
     }
 }
 
