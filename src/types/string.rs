--- conflicted
+++ resolved
@@ -7,6 +7,7 @@
 use std::borrow::Cow;
 use std::os::raw::c_char;
 use std::str;
+#[cfg(feature = "experimental-inspect")]
 use crate::inspect::types::TypeInfo;
 
 /// Represents raw data backing a Python `str`.
@@ -280,147 +281,6 @@
     }
 }
 
-<<<<<<< HEAD
-/// Converts a Rust `str` to a Python object.
-/// See `PyString::new` for details on the conversion.
-impl ToPyObject for str {
-    #[inline]
-    fn to_object(&self, py: Python<'_>) -> PyObject {
-        PyString::new(py, self).into()
-    }
-}
-
-impl<'a> IntoPy<PyObject> for &'a str {
-    #[inline]
-    fn into_py(self, py: Python<'_>) -> PyObject {
-        PyString::new(py, self).into()
-    }
-
-    fn type_output() -> TypeInfo {
-        TypeInfo::Builtin("str")
-    }
-}
-
-impl<'a> IntoPy<Py<PyString>> for &'a str {
-    #[inline]
-    fn into_py(self, py: Python<'_>) -> Py<PyString> {
-        PyString::new(py, self).into()
-    }
-
-    fn type_output() -> TypeInfo {
-        TypeInfo::Builtin("str")
-    }
-}
-
-/// Converts a Rust `Cow<'_, str>` to a Python object.
-/// See `PyString::new` for details on the conversion.
-impl<'a> ToPyObject for Cow<'a, str> {
-    #[inline]
-    fn to_object(&self, py: Python<'_>) -> PyObject {
-        PyString::new(py, self).into()
-    }
-}
-
-impl IntoPy<PyObject> for Cow<'_, str> {
-    #[inline]
-    fn into_py(self, py: Python<'_>) -> PyObject {
-        self.to_object(py)
-    }
-}
-
-/// Converts a Rust `String` to a Python object.
-/// See `PyString::new` for details on the conversion.
-impl ToPyObject for String {
-    #[inline]
-    fn to_object(&self, py: Python<'_>) -> PyObject {
-        PyString::new(py, self).into()
-    }
-}
-
-impl ToPyObject for char {
-    fn to_object(&self, py: Python<'_>) -> PyObject {
-        self.into_py(py)
-    }
-}
-
-impl IntoPy<PyObject> for char {
-    fn into_py(self, py: Python<'_>) -> PyObject {
-        let mut bytes = [0u8; 4];
-        PyString::new(py, self.encode_utf8(&mut bytes)).into()
-    }
-
-    fn type_output() -> TypeInfo {
-        TypeInfo::Builtin("str")
-    }
-}
-
-impl IntoPy<PyObject> for String {
-    fn into_py(self, py: Python<'_>) -> PyObject {
-        PyString::new(py, &self).into()
-    }
-
-    fn type_output() -> TypeInfo {
-        TypeInfo::Builtin("str")
-    }
-}
-
-impl<'a> IntoPy<PyObject> for &'a String {
-    #[inline]
-    fn into_py(self, py: Python<'_>) -> PyObject {
-        PyString::new(py, self).into()
-    }
-
-    fn type_output() -> TypeInfo {
-        TypeInfo::Builtin("str")
-    }
-}
-
-/// Allows extracting strings from Python objects.
-/// Accepts Python `str` and `unicode` objects.
-impl<'source> FromPyObject<'source> for &'source str {
-    fn extract(ob: &'source PyAny) -> PyResult<Self> {
-        <PyString as PyTryFrom>::try_from(ob)?.to_str()
-    }
-
-    fn type_input() -> TypeInfo {
-        TypeInfo::Builtin("str")
-    }
-}
-
-/// Allows extracting strings from Python objects.
-/// Accepts Python `str` and `unicode` objects.
-impl FromPyObject<'_> for String {
-    fn extract(obj: &PyAny) -> PyResult<Self> {
-        <PyString as PyTryFrom>::try_from(obj)?
-            .to_str()
-            .map(ToOwned::to_owned)
-    }
-
-    fn type_input() -> TypeInfo {
-        TypeInfo::Builtin("str")
-    }
-}
-
-impl FromPyObject<'_> for char {
-    fn extract(obj: &PyAny) -> PyResult<Self> {
-        let s = <PyString as PyTryFrom<'_>>::try_from(obj)?.to_str()?;
-        let mut iter = s.chars();
-        if let (Some(ch), None) = (iter.next(), iter.next()) {
-            Ok(ch)
-        } else {
-            Err(crate::exceptions::PyValueError::new_err(
-                "expected a string of length 1",
-            ))
-        }
-    }
-
-    fn type_input() -> TypeInfo {
-        TypeInfo::Builtin("str")
-    }
-}
-
-=======
->>>>>>> 18081ba1
 #[cfg(test)]
 mod tests {
     use super::*;
