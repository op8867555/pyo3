--- conflicted
+++ resolved
@@ -3,15 +3,15 @@
 //! Defines conversions between Rust and Python types.
 use crate::err::{self, PyDowncastError, PyResult};
 #[cfg(feature = "experimental-inspect")]
-use crate::inspect::types::TypeInfo;
+use crate::inspect::types::{TypeInfo, ModuleName};
 use crate::pyclass::boolean_struct::False;
 use crate::type_object::PyTypeInfo;
 use crate::types::PyTuple;
 use crate::{
     ffi, gil, Py, PyAny, PyCell, PyClass, PyNativeType, PyObject, PyRef, PyRefMut, Python,
 };
+use std::borrow::Cow;
 use std::ptr::NonNull;
-use crate::inspect::types::TypeInfo;
 
 /// Returns a borrowed pointer to a Python object.
 ///
@@ -248,12 +248,6 @@
     /// Performs the conversion.
     fn into_py(self, py: Python<'_>) -> T;
 
-<<<<<<< HEAD
-    /// The Python type of the resulting object.
-    ///
-    /// This function is used during inspection to extract the Python type from the Rust types.
-    /// The default implementation always returns `Any` (the type for untyped values).
-=======
     /// Extracts the type hint information for this type when it appears as a return value.
     ///
     /// For example, `Vec<u32>` would return `List[int]`.
@@ -262,7 +256,6 @@
     /// For most types, the return value for this method will be identical to that of [`FromPyObject::type_input`].
     /// It may be different for some types, such as `Dict`, to allow duck-typing: functions return `Dict` but take `Mapping` as argument.
     #[cfg(feature = "experimental-inspect")]
->>>>>>> 18081ba1
     fn type_output() -> TypeInfo {
         TypeInfo::Any
     }
@@ -312,18 +305,6 @@
     /// Extracts `Self` from the source `PyObject`.
     fn extract(ob: &'source PyAny) -> PyResult<Self>;
 
-<<<<<<< HEAD
-    /// The Python type of the accepted object.
-    ///
-    /// This function is used during inspection to extract the Python type from the Rust types.
-    /// The default implementation always returns `Any` (the type for untyped values).
-    ///
-    /// This function can be used to select which Python type is used when converting from Python to Rust,
-    /// whereas the same function in [`IntoPy`] is used to select the Python type used when converting from Rust to
-    /// Python.
-    /// These can be different to facilitate duck-typing: a dictionary is often declared as `Mapping[a, b]` when appearing
-    /// as an input, and `Dict[a, b]` when appearing as an output.
-=======
     /// Extracts the type hint information for this type when it appears as an argument.
     ///
     /// For example, `Vec<u32>` would return `Sequence[int]`.
@@ -332,7 +313,6 @@
     /// For most types, the return value for this method will be identical to that of [`IntoPy::type_output`].
     /// It may be different for some types, such as `Dict`, to allow duck-typing: functions return `Dict` but take `Mapping` as argument.
     #[cfg(feature = "experimental-inspect")]
->>>>>>> 18081ba1
     fn type_input() -> TypeInfo {
         TypeInfo::Any
     }
@@ -367,6 +347,7 @@
         self.map_or_else(|| py.None(), |val| val.into_py(py))
     }
 
+    #[cfg(feature = "experimental-inspect")]
     fn type_output() -> TypeInfo {
         TypeInfo::Optional(Box::new(T::type_output()))
     }
@@ -384,6 +365,7 @@
         py.None()
     }
 
+    #[cfg(feature = "experimental-inspect")]
     fn type_output() -> TypeInfo {
         TypeInfo::None
     }
@@ -407,10 +389,15 @@
         PyTryFrom::try_from(obj).map_err(Into::into)
     }
 
+    #[cfg(feature = "experimental-inspect")]
     fn type_input() -> TypeInfo {
         TypeInfo::Class {
-            module: T::MODULE,
-            name: T::NAME,
+            module: T::MODULE
+                .map(Cow::Borrowed)
+                .map(ModuleName::Module)
+                .unwrap_or(ModuleName::CurrentModule),
+            name: Cow::Borrowed(T::NAME),
+            type_vars: vec![],
         }
     }
 }
@@ -424,10 +411,15 @@
         Ok(unsafe { cell.try_borrow_unguarded()?.clone() })
     }
 
+    #[cfg(feature = "experimental-inspect")]
     fn type_input() -> TypeInfo {
         TypeInfo::Class {
-            module: T::MODULE,
-            name: T::NAME,
+            module: T::MODULE
+                .map(Cow::Borrowed)
+                .map(ModuleName::Module)
+                .unwrap_or(ModuleName::CurrentModule),
+            name: Cow::Borrowed(T::NAME),
+            type_vars: vec![],
         }
     }
 }
@@ -441,10 +433,15 @@
         cell.try_borrow().map_err(Into::into)
     }
 
+    #[cfg(feature = "experimental-inspect")]
     fn type_input() -> TypeInfo {
         TypeInfo::Class {
-            module: T::MODULE,
-            name: T::NAME,
+            module: T::MODULE
+                .map(Cow::Borrowed)
+                .map(ModuleName::Module)
+                .unwrap_or(ModuleName::CurrentModule),
+            name: Cow::Borrowed(T::NAME),
+            type_vars: vec![],
         }
     }
 }
@@ -458,10 +455,15 @@
         cell.try_borrow_mut().map_err(Into::into)
     }
 
+    #[cfg(feature = "experimental-inspect")]
     fn type_input() -> TypeInfo {
         TypeInfo::Class {
-            module: T::MODULE,
-            name: T::NAME,
+            module: T::MODULE
+                .map(Cow::Borrowed)
+                .map(ModuleName::Module)
+                .unwrap_or(ModuleName::CurrentModule),
+            name: Cow::Borrowed(T::NAME),
+            type_vars: vec![],
         }
     }
 }
@@ -478,6 +480,7 @@
         }
     }
 
+    #[cfg(feature = "experimental-inspect")]
     fn type_input() -> TypeInfo {
         TypeInfo::Optional(Box::new(T::type_input()))
     }
@@ -594,8 +597,9 @@
         PyTuple::empty(py).into()
     }
 
+    #[cfg(feature = "experimental-inspect")]
     fn type_output() -> TypeInfo {
-        TypeInfo::Tuple(vec![])
+        TypeInfo::Tuple(Some(vec![]))
     }
 }
 
