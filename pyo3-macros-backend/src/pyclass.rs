--- conflicted
+++ resolved
@@ -262,7 +262,7 @@
     impl_class(&class.ident, &args, doc, field_options, methods_type, krate)
 }
 
-enum Annotated<X, Y> {
+pub(crate) enum Annotated<X, Y> {
     Field(X),
     Struct(Y),
 }
@@ -277,17 +277,10 @@
 }
 
 /// `#[pyo3()]` options for pyclass fields
-<<<<<<< HEAD
 pub(crate) struct FieldPyO3Options {
-    pub(crate) get: bool,
-    pub(crate) set: bool,
+    pub(crate) get: Option<Annotated<kw::get, kw::get_all>>,
+    pub(crate) set: Option<Annotated<kw::set, kw::set_all>>,
     pub(crate) name: Option<NameAttribute>,
-=======
-struct FieldPyO3Options {
-    get: Option<Annotated<kw::get, kw::get_all>>,
-    set: Option<Annotated<kw::set, kw::set_all>>,
-    name: Option<NameAttribute>,
->>>>>>> 18081ba1
 }
 
 enum FieldPyO3Option {
